--- conflicted
+++ resolved
@@ -1,9 +1,7 @@
-<<<<<<< HEAD
 .venv/
 .env
 *.pyc
 __pycache__/
-=======
 # Byte-compiled / optimized / DLL files
 __pycache__/
 *.pyc
@@ -27,5 +25,4 @@
 dist/
 *.egg-info/
 
-pitchbot/__pycache__/
->>>>>>> 9ef4da71
+pitchbot/__pycache__/